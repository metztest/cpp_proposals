--- conflicted
+++ resolved
@@ -604,23 +604,13 @@
 </tr>
 </table>
 
-<<<<<<< HEAD
-Name lookup on an expression like `obj.foo()` today would find both overloads of `foo` in the first column - and potentially the non-`const` overload would not be a viable candidate if `obj` were `const`. 
-
-With any of the proposed syntaxes, `obj.foo()` would continue to find both overloads of `foo` - with the non-`const` one potentially not being a viable candidate.
+Name lookup on an expression like `obj.foo()` in C++17 would find both overloads of `foo` in the first column, with the non-const overload discarded should `obj` be const.
+
+With any of the proposed syntaxes, `obj.foo()` would continue to find both overloads of `foo`, with identical behaviour to C++17.
 
 The only change in how we look up candidate functions is that, in the case of an explicit object parameter, the argument list is shifted by one. The first listed parameter is bound to the object argument, and the second listed parameter would correspond to the first argument of the call expression.
 
-This paper does not propose any changes to overload *resolution*; merely extending the candidate set to include non-static member functions and member function templates written in in a new syntax. Therefore, given a call to `x.foo()`, overload resolution would still select the first `foo()` overload if `x` isn't `const` and the second if it is.
-=======
-Name lookup on an expression like `obj.foo()` in C++17 would find both overloads of `foo` in the first column, with the non-const overload discarded should `obj` be const.
-
-With any of the proposed syntaxes, `obj.foo()` would continue to find both overloads of `foo`, with identical behaviour to C++17.
-
-The only change in how we look up candidate functions is that, in the case of an explicit object parameter, the argument list is shifted by one. The first listed parameter is bound to the object argument, and the second listed parameter would correspond to the first argument of the call expression.
-
 This paper does not propose any changes to overload *resolution*; merely extending the candidate set to include nonstatic member functions and member function templates written in a new syntax. Therefore, given a call to `x.foo()`, overload resolution would still select the first `foo()` overload if `x` isn't `const` and the second if it is.
->>>>>>> a0840956
 
 The behaviors of the three columns as proposed are exactly equivalent.
 
@@ -826,11 +816,7 @@
 
 If we take the trailing object type syntax *without an identifier*, we can't have differentiation between what `this` might refer to and what `self` might refer to. We can really only have one possible name: `this`. And `this` would now have to change types: `this` becomes a `const` pointer to `remove_reference_t<T>`.
 
-<<<<<<< HEAD
-Something similar happens in the *Explicit `this`* syntax: `this` behaves exactly as `self` does in the `this Self&& self` syntax , and implicit access is disallowed, there is no choice.
-=======
 The same is true of the [[#syntax-2]] syntax: `this` is the only name that exists and refers to the most derived object, so implicit access is disallowed.
->>>>>>> a0840956
 
 ```cpp
 struct X {
@@ -986,21 +972,13 @@
 z(D());            // ok
 ```
 
-<<<<<<< HEAD
-Even though both `D().f1()` and `B().f1()` are ill-formed, for different reasons, taking a pointer to `&B::f1` is okay (its type is `int(*)(D)`) and that function pointer can be invoked with a `D`. Invoking this function does not require any sort of further name lookup or conversion because by-value member functions do not have an implicit object parameter in this syntax (see [#by-value-this]). 
-=======
-Even though both `D().f1()` and `B().f1()` are ill-formed, for different reasons, taking a pointer to `&B::f1` is okay (its type is `int(*)(D)`) and that function pointer can be invoked with a `D`. Actually invoking this function does not require any sort of further name lookup or conversion because by-value member functions do not have an implicit object parameter in this syntax (see [[#by-value-this]]).
->>>>>>> a0840956
+Even though both `D().f1()` and `B().f1()` are ill-formed, for different reasons, taking a pointer to `&B::f1` is okay (its type is `int(*)(D)`) and that function pointer can be invoked with a `D`. Invoking this function does not require any sort of further name lookup or conversion because by-value member functions do not have an implicit object parameter in this syntax (see [[#by-value-this]]).
                 
 ### Teachability Implications ### {#teachability-implications}
 
 Explicitly naming the object as the `this`-designated first parameter fits with many programmers' mental model of the `this` pointer being the first parameter to member functions "under the hood" and is comparable to usage in other languages, e.g. Python and Rust. It also works as a more obvious way to teach how `std::bind`, `std::thread`, `std::function`, and so forth work with a member function pointer by making the pointer explicit.
 
-<<<<<<< HEAD
-A natural extension of having trailing *cv-* and *ref-qualifiers* to non-static member functions is providing an explicit type that those qualifiers refer to, instead of the implied class type. This keeps all of the qualifiers in the same place, which is more in keeping with the rest of C++. The ability to deduce this type follows once we have a place where we can name it.
-=======
 A natural extension of having trailing *cv-* and *ref-qualifiers* to non-static member functions is providing an explicit type that those qualifiers refer to, instead of the implied class type. This keeps all of the qualifiers in the same place, which is more idiomatic C++ in this sense. The ability to deduce this type follows once we have a place where we can name it.
->>>>>>> a0840956
 
 We do not believe there are teachability problems with either choice of syntax.
 
@@ -1046,11 +1024,7 @@
 
 ### Parsing issues ### {#parsing-issues}
 
-<<<<<<< HEAD
-The explicit object parameter syntax has no parsing issues that we are aware of.
-=======
-The object parameter syntaxes ([[#syntax-1]] and [[#syntax-2]]) have no parsing issues that we are aware of. They are purely a syntax extension.
->>>>>>> a0840956
+The object parameter syntaxes ([[#syntax-1]] and [[#syntax-2]]) have no parsing issues that we are aware of.
 
 However, with the addition of a new type name after the *parameter-declaration-clause* (in [[#syntax-3]] and [[#syntax-4]]), we potentially run into a clash with the existing *virt-specifier*s. Especially if we allow for an arbitrary identifier.
 
